import json
from dataclasses import asdict
# from warcex.data import RequestData, LazyResponseData
from pathlib import Path
from typing import Any, TypedDict

from bs4 import BeautifulSoup

from warcex.data import RequestData, ResponseData
from warcex.plugmanager import WACZPlugin


class FacebookStoryComment(TypedDict):
    id: str
    author: str
    author_id: str
    text: str | None
    sticker: str | None
    reply_to: str | None
    created_time: int


class FacebookGroupStory(TypedDict):
    author_name: str
    author_id: str
    text: str | None
    video: str | None
    comments: list[FacebookStoryComment]


class FacebookGroup(TypedDict):
    name: str
    partial_url: str
    description: str | None
    location: str | None
    stories: dict[str, FacebookGroupStory]


class FacebookGroupsPlugin(WACZPlugin):
    """
    Facebook Groups plugin that extracts posts and comments from a Facebook Groups page. This plugin processes GraphQL API responses and extracts the data from them.
    """

    def __init__(self, output_dir: Path):
        super().__init__(output_dir)
        self.data_pairs = []
        print('initialised')
        self.groups: dict[str, FacebookGroup] = {}

    def get_info(self) -> WACZPlugin.PluginInfo:
        """
        Get information about this plugin.
        """
        return WACZPlugin.PluginInfo(
            name="fb-groups",
            version=1,
            description="Facebook Groups Plugin fetches posts and comments.",
            instructions="Visit the Facebook Groups page and scroll down to load more content. Click on the comments to open them up, and keep doing this if comments remain collapsed. Then move on to the next story and repeat the process. Once you have loaded all the content you want to extract, save the Web Archive file.",
            output_data=[
                "endpoints.json",  # All REST endpoints found
                "response_formats.json",  # Data formats for each endpoint
                "api_map.json",  # Map of the API structure
            ],
        )

    def get_endpoints(self) -> list[str]:
        """
        Return a list of URL patterns this plugin can process.
        Patterns can be:
        - Exact URLs
        - URL prefixes (ending with *)
        - Regular expressions (enclosed in / /)
        
        Returns:
            List of URL patterns
        """
        return ["https://www.facebook.com/api/graphql/", "https://www.facebook.com/ajax/bulk-route-definitions/",
                "https://www.facebook.com/groups/*"]

    def extract(self, request_data: RequestData, response_data: ResponseData) -> None:
        """
        Process Facebook Groups content.

        Args:
            request_data: A dictionary containing details about the request including post_data
            response_data: The response data as a dictionary (parsed JSON) or raw bytes
        """

        # We use this to get the name and ID of groups
        if request_data.url == "https://www.facebook.com/ajax/bulk-route-definitions/":
            self._extract_route_definition(response_data)
            return
        elif "/groups/" in request_data.url:
            print('GROUP PAGE:', request_data.url)
            self._extract_group_html(response_data)
            return

        # Process data
        json_data_array = self._decode_json_bytes(response_data.content)
        if json_data_array is None:
            print("Content is not JSON.")
            return
        for json_data in json_data_array:
            if not 'data' in json_data:
                print('No data field in json_data')
                return
            data_obj = json_data['data']
            if 'node' in data_obj:
                node_type = data_obj['node']['__typename']
                if node_type == 'Group':
                    print("Looking for potential nested first story")
                    try:
                        _deep_node_type = data_obj['node']['group_feed']['edges'][0]['node']['__typename']
                        _deep_data_obj = data_obj['node']['group_feed']['edges'][0]
                        node_type = _deep_node_type
                        data_obj = _deep_data_obj
                        print('Found nested first story')
                    except KeyError:
                        print('No nested first story')
                        continue
                print('Node type:', data_obj['node']['__typename'])
                if node_type == 'Story':
                    self._extract_storynode(data_obj['node'])
                elif node_type == 'Feedback':
                    print("TRIGGERING FEEDBACK EXTRACTION")
                    self._extract_feedback(data_obj['node'])
            elif 'story_card' in data_obj:
                print("TRIGGERING STORY CARD EXTRACTION")
                self._extract_story_card(data_obj)

        json_data = self._decode_json_bytes(response_data.content)
        if json_data is None:
            print("Content is not JSON.")
            with open(self.output_dir / "bad_request_json_data.dat", "wb") as fw:
                fw.write(response_data.content)
            return

        self.data_pairs.append(
            {"request": asdict(request_data), "response_count": len(json_data), "response": json_data})

    def _extract_feedback(self, node: Any):
        if 'replies_connection' not in node:
            return
        print('EXTRACTING FEEDBACK REPLIES')
        group_id: str = node["replies_connection"]["edges"][0]["node"]["group_comment_info"]["group"]["id"]
        replies = node['replies_connection']['edges']
        for reply in replies:
            reply_node = reply['node']
            url_parts = reply_node["comment_action_links"][0]["comment"]["url"].split("/")
            post_index = url_parts.index("posts") if "posts" in url_parts else -1
            post_id = url_parts[post_index + 1] if post_index != -1 else None
            if not post_id or group_id not in self.groups:
                continue
            if post_id not in self.groups[group_id]['stories']:
                print('WARN: We have a reply to a post that we do not have:', post_id)
                continue
            existing_comments = self.groups[group_id]['stories'][post_id]['comments']
            comment_id = reply_node['id']
            if comment_id in [c['id'] for c in existing_comments]:
                print("WE HAVE THIS COMMENT ALREADY")
                continue
            comment: FacebookStoryComment = {
                "id": comment_id,  # Using legacy_fbid as you suggested
                "author": reply_node["author"]["name"],
                "author_id": reply_node["author"]["id"],
                "text": node["body"]["text"] if "body" in node else None,
                "sticker": None,  # No sticker in this example
                "reply_to": reply_node["comment_parent"]["id"] if "comment_parent" in reply_node else None,
                "created_time": reply_node["created_time"]
            }
            existing_comments.append(comment)

    def _extract_group_html(self, response_data: ResponseData) -> None:
        """
        Extracts group details from the html
        """
        content_str = response_data.content.decode('utf-8')
        soup = BeautifulSoup(content_str, 'html.parser')
        group_title = soup.title.string  # type: ignore
        assert group_title is not None
        json_data = None
        for script in soup.find_all('script', type='application/json'):
            try:
                # load the JSON data from the script tag
                json_data = json.loads(script.string)  # type: ignore
            except json.JSONDecodeError:
                print(f"Error decoding JSON from script tag: {script}")
                continue
            except TypeError:  # script.string is none
                print("script tag has no string")
                continue

            if '"CometGroupDiscussionTabAboutCardRenderer"' in script.string:
                comment_discussion_tab_cards = self._find_objects_by_typename(json_data,
                                                                              "CometGroupDiscussionTabAboutCardRenderer")
                if comment_discussion_tab_cards:
                    card = comment_discussion_tab_cards[0]
                    group_id = card['group']['id']
                    group_location = card['group']['group_locations'][0]['name'] if 'group_locations' in card['group'] and card['group']['group_locations'] else None
                    group_description = card['group']['description_with_entities']['text'] if 'description_with_entities' in card['group'] else None
                    if group_id not in self.groups:
                        group: FacebookGroup = {
                            "name": group_title,
<<<<<<< HEAD
                            "location": card['group']['group_locations'][0]['name'] if 'group_locations' in card[
                                'group'] else None,
                            "description": card['group']['description_with_entities'][
                                'text'] if 'description_with_entities' in card['group'] else None,
                            "partial_url": "/groups/" + card['group']['group_address'],
=======
                            "location": group_location,
                            "description": group_description,
                            "partial_url": "/groups/"+card['group']['group_address'],
>>>>>>> 0ebd418e
                            "stories": {}
                        }
                        self.groups[group_id] = group
                    else:
                        # Update these fields anyway since we don't get them from the API
                        self.groups[group_id]['location'] = group_location
                        self.groups[group_id]['description'] = group_description
            elif '"CometStorySections"' in script.string:
                print("Found Story nodes from HTML embedded JSON")
                stories = self._find_objects_by_typename(json_data, "Story")
                for story in stories:
                    if '_post_id' in story:
                        self._extract_storynode(story)

        if json_data is None:
            print("No JSON data found in the HTML")
            return

    def _extract_story_card(self, data_obj: dict[str, Any]) -> None:
        feedback_data = data_obj['feedback']
        story_card_data = data_obj['story_card']
        self._write_debug_json(feedback_data, 'debug/feedback.json', True)
        if 'ufi_renderer' in feedback_data:
            group_id = story_card_data['target_group']['id']
            story_id = story_card_data['post_id']
            comments = feedback_data['ufi_renderer']['feedback']['comment_list_renderer']['feedback'][
                'comment_rendering_instance_for_feed_location']['comments']['edges']
            if group_id not in self.groups:
                print('Group not found:', group_id)
                return
            if story_id not in self.groups[group_id]['stories']:
                print('Story not found:', story_id)
                print(self.groups[group_id]['stories'].keys())
                self._write_debug_json(feedback_data, 'debug/feedback_notfound.json')
                story: FacebookGroupStory = {
                    "author_name": feedback_data['ufi_renderer']['feedback']['comment_list_renderer']['feedback'][
                        'comment_rendering_instance_for_feed_location']['comments']['edges'][0]['node'][
                        'parent_feedback']['owning_profile']['name'],
                    "author_id": story_card_data['target_group']['id'],
                    "text": None,
                    "video": None,
                    "comments": []
                }
                self.groups[group_id]['stories'][story_id] = story
            else:
                print('Adding comments to existing story')
            existing_comments = self.groups[group_id]['stories'][story_id]['comments']
            for comment in comments:
                cnode = comment['node']
                comment_id = cnode['id']
                # Check if this comment is already in the list
                if comment_id in [c['id'] for c in existing_comments]:
                    print("WE HAVE THIS COMMENT ALREADY")
                    continue
                print("ADDING COMMENT")
                sticker = None
                if 'attachments' in cnode and len(cnode['attachments']) > 0:
                    media = cnode['attachments'][0]['style_type_renderer']['attachment']['media']
                    if media['__typename'] == 'Sticker':
                        sticker = media['label']
                    # We should probably support photos and videos here too
                try:
                    comment_data: FacebookStoryComment = {
                        'id': comment_id,
                        'author': cnode['author']['name'],
                        'author_id': cnode['author']['id'],
                        'text': cnode['body']['text'] if cnode['body'] is not None else None,
                        'sticker': sticker,
                        'reply_to': cnode['comment_parent'],
                        'created_time': cnode['created_time']
                    }
                except TypeError:
                    print('Error extracting comment data', cnode)
                    self._write_debug_json(cnode, 'debug/comment.json')
                    exit()
                existing_comments.append(comment_data)

            # self._write_debug_json(comments, 'debug/comments.json')

    def _extract_storynode(self, node_data: dict[str, Any]) -> None:
        try:
            story_id = node_data['post_id']
        except KeyError:
            self._write_debug_json(node_data, 'debug/storynopost.json')
            exit()
        try:
            group_id = node_data['feedback']['associated_group']['id']
        except KeyError:
            print('associated_group', node_data['feedback']['associated_group'])
            exit()
        if story_id in self.groups[group_id]['stories']:
            return  # We only load this story once
        # Create a new story entry        
        has_text: bool = node_data['comet_sections']['content']['story']['comet_sections']['message'] is not None
        if has_text:
            story_text = \
            node_data['comet_sections']['content']['story']['comet_sections']['message']['story']['message']['text']
        else:
            story_text = None
        video = None
        if 'attachments' in node_data['comet_sections']['content']['story']:
            for attachment in node_data['comet_sections']['content']['story']['attachments']:
                if 'target' in attachment and attachment['target']['__typename'] == 'Video':
                    video = attachment['target']['id']
        author_id = node_data['comet_sections']['content']['story']['actors'][0]['id']
        author_name = node_data['comet_sections']['content']['story']['actors'][0]['name']
        if 'story' not in node_data['comet_sections']['feedback']:
            print('No story in feedback', node_data['feedback'])
            self._write_debug_json(node_data)
            exit()
            return
        comments = node_data['comet_sections']['feedback']['story']['story_ufi_container']['story']['feedback_context'][
            'interesting_top_level_comments']
        comments_data: list[FacebookStoryComment] = []
        for comment in comments:
            comment_data: FacebookStoryComment = {
                'id': comment['comment']['id'],
                'author': comment['comment']['author']['name'],
                'author_id': comment['comment']['author']['id'],
                'text': comment['comment']['body']['text'],
                'reply_to': None,
                'sticker': None,
                'created_time': comment['comment']['created_time']
            }
            comments_data.append(comment_data)

        print('Found story:', story_text)
        story: FacebookGroupStory = {
            'author_name': author_name,
            'author_id': author_id,
            'text': story_text,
            'video': video,
            'comments': comments_data
        }
        self.groups[group_id]['stories'][story_id] = story

    def finalise(self):
        """
        Finalize processing and generate output.
        Called after all request-response pairs have been processed.
        Use this for any operations that need to be performed after
        all data has been collected.
        """
        with open(self.output_dir / "data_pairs.json", "w") as fw:
            json.dump(self.data_pairs, fw, indent=2)

        with open(self.output_dir / "groups.json", "w") as fw:
            json.dump(self.groups, fw, indent=2)

    def _write_debug_json(self, data: Any, filename: str = 'debug/debug.json', append: bool = False) -> None:
        mode = 'a' if append else 'w'
        with open(filename, mode) as f:
            json.dump(data, f, indent=2)

    def _extract_route_definition(self, response_data: ResponseData) -> None:
        # Strip off the weird "for (;;);" garbage at the beginning of the response
        content_str = response_data.content.decode('utf-8')
        start_index = content_str.find('{')
        content_str = content_str[start_index:]
        json_data = json.loads(content_str)

        def _extract_group_info(json_data):
            payloads = json_data['payload']['payloads']
            try:
                for key, value in payloads.items():
                    if key.startswith('/groups/') and key.count('/') == 2:  # Ignore all the sub group stuff
                        group_title = value['result']['exports']['meta']['title']
                        group_id = value['result']['exports']['rootView']['props']['groupID']
                        url_partial = key
                        return group_title, group_id, url_partial
                return None
            except (KeyError, TypeError):
                print('Error extracting group info from', payloads)
                return None

        vals = _extract_group_info(json_data)
        if not vals:
            return
        group_title, group_id, url_partial = vals
        if group_id not in self.groups:
            print('Found Facebook group (no description):', group_title)
            self.groups[group_id] = {
                "name": group_title,
                "partial_url": url_partial,
                "stories": {},
                "location": None,
                "description": None}

    def _decode_json_bytes(self, data_bytes: bytes) -> list[dict] | None:
        """
        Decodes bytes that are expected to be JSON or JSONL into a list of dictionaries.

        Args:
            data_bytes: The bytes data to decode.

        Returns:
            A list of dictionaries if the bytes contain valid JSON or JSONL, or None if no valid JSON is found.
        """
        if not data_bytes:
            return None

        try:
            data_str = data_bytes.decode('utf-8')
            try:
                # Attempt to decode as single JSON object
                return [json.loads(data_str)]
            except json.JSONDecodeError:
                # Attempt to decode as JSONL
                lines = data_str.splitlines()
                decoded_list = []
                for line in lines:
                    try:
                        decoded_list.append(json.loads(line))
                    except json.JSONDecodeError:
                        # If any line fails, return None.
                        return None
                return decoded_list

        except UnicodeDecodeError:
            return None  # Handle cases where bytes are not valid UTF-8
        except json.JSONDecodeError:
            return None  # Handle cases where it is not valid json or jsonl.
        except Exception:
            return None  # handle other unexpected errors.

    def _find_objects_by_typename(self, data: dict, target_typename: str):
        """
        Walks through a nested dictionary and finds all objects
        where the "__typename" property matches the target_typename.
        
        Args:
            data: A dictionary, list, or primitive value to search through
            target_typename: The typename string to match against
            
        Returns:
            A list of all objects (dictionaries) that have a matching "__typename"
        """
        results = []

        # Base case: data is not a dict or list
        if not isinstance(data, (dict, list)):
            return results

        # Case: data is a dictionary
        if isinstance(data, dict):
            # Check if this dictionary has the typename we're looking for
            if data.get("__typename") == target_typename:
                results.append(data)

            # Recursively search all values in this dictionary
            for value in data.values():
                results.extend(self._find_objects_by_typename(value, target_typename))

        # Case: data is a list
        elif isinstance(data, list):
            # Recursively search all items in this list
            for item in data:
                results.extend(self._find_objects_by_typename(item, target_typename))

        return results


if __name__ == "__main__":
    # This entry point is for debugging and testing purposes.
    # It simulates running the plugin from the command line with specific arguments.
    from pathlib import Path
    import sys

    # Add the 'src' directory to the Python path to allow for absolute imports
    # This is necessary because we are running a module from within a package.
    src_path = Path(__file__).parent.parent.parent
    if str(src_path) not in sys.path:
        sys.path.insert(0, str(src_path))

    from warcex.processor import WACZProcessor

    # --- Configuration ---
    # This configuration is equivalent to the command:
    # poetry run warcex extract /home/addison/Downloads/facebook_boyd.wacz -p src/warcex/plugins/facebook_groups.py --output-dir ./output/facebook_boyd
    input_wacz = Path("/home/addison/Downloads/facebook_boyd.wacz").resolve()
    output_directory = Path("./output/facebook_boyd")
    plugin_to_run = Path(__file__).resolve()

    # Ensure the output directory exists
    output_directory.mkdir(parents=True, exist_ok=True)

    print("--- Running Facebook Groups Plugin Standalone ---")
    print(f"Input WACZ: {input_wacz}")
    print(f"Output Dir: {output_directory.resolve()}")
    print(f"Plugin:     {plugin_to_run}")
    print("--------------------------------------------------")

    # Check if the input file exists
    if not input_wacz.is_file():
        print(f"Error: Input file not found at {input_wacz}")
        sys.exit(1)

    # Use a 'with' statement to ensure the processor is properly closed
    with WACZProcessor(
        wacz_path=input_wacz,
        output_folder=output_directory,
        only=None  # Set to a plugin name string to run only that plugin
    ) as processor:
        processor.extract()

    print("\nExtraction complete.")<|MERGE_RESOLUTION|>--- conflicted
+++ resolved
@@ -201,17 +201,9 @@
                     if group_id not in self.groups:
                         group: FacebookGroup = {
                             "name": group_title,
-<<<<<<< HEAD
-                            "location": card['group']['group_locations'][0]['name'] if 'group_locations' in card[
-                                'group'] else None,
-                            "description": card['group']['description_with_entities'][
-                                'text'] if 'description_with_entities' in card['group'] else None,
-                            "partial_url": "/groups/" + card['group']['group_address'],
-=======
                             "location": group_location,
                             "description": group_description,
                             "partial_url": "/groups/"+card['group']['group_address'],
->>>>>>> 0ebd418e
                             "stories": {}
                         }
                         self.groups[group_id] = group
